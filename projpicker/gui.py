--- conflicted
+++ resolved
@@ -324,9 +324,7 @@
         zoomer.start()
 
     def import_query():
-        f = filedialog.askopenfile(title="Import query",
-                                   filetypes=(("ProjPicker files", "*.ppik"),
-                                              ("All files", "*.*")))
+        f = filedialog.askopenfile(title="Import query", filetypes=file_types)
         if f:
             query_text.delete("1.0", tk.END)
             query_text.insert(tk.INSERT, f.read())
@@ -334,8 +332,7 @@
 
     def export_query():
         f = filedialog.asksaveasfile(title="Export query",
-                                     filetypes=(("ProjPicker files", "*.ppik"),
-                                                ("All files", "*.*")))
+                                     filetypes=file_types)
         if f:
             query_to_export = query_text.get("1.0", tk.END)
             f.write(query_to_export)
@@ -814,41 +811,8 @@
     query_text.insert(tk.INSERT, query_string)
     query_text.pack(side=tk.LEFT, fill=tk.BOTH, expand=True)
 
-<<<<<<< HEAD
     # pop-up menu
-=======
-
-    # Pop up menu
-    def query_popup_menu(e):
-        menu.post(e.x_root, e.y_root)
-
-    filetypes = (("ProjPicker Query Files ", "*.ppik"), ("all files", "*.*"))
-
-    def export_query():
-        filename = tk.filedialog.asksaveasfile(mode="w",
-                                               initialdir = "./",
-                                               title = "Import Query",
-                                               filetypes=filetypes)
-
-        query_to_export = query_text.get("1.0", tk.END)
-        # tk.filedialog.asksaveasfile opens file as a IO class in write mode
-        # so no need to open.
-        with filename as file:
-            file.write(query_to_export)
-            file.close()
-
-    def import_query():
-        filename = tk.filedialog.askopenfilename(initialdir = "./",
-                                                 title = "Import Query",
-                                                 filetypes=filetypes)
-        query_text.delete("1.0", tk.END)
-        # tk.filedialog.askopenfilename only returns the path string of the
-        # selected file so it needs to be opened.
-        file = open(filename, 'r')
-        for line in file.readlines():
-            query_text.insert(tk.INSERT, str(line))
-
->>>>>>> 111c6749
+    file_types = (("ProjPicker query files", "*.ppik"), ("All files", "*.*"))
     menu = tk.Menu(root, tearoff=0)
     menu.add_command(label="Import query", command=import_query)
     menu.add_command(label="Export query", command=export_query)
